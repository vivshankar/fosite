--- conflicted
+++ resolved
@@ -116,12 +116,10 @@
 	// ClientAuthenticationStrategy provides an extension point to plug a strategy to authenticate clients
 	ClientAuthenticationStrategy ClientAuthenticationStrategy
 
-<<<<<<< HEAD
 	// MessageCatalog is the catalog of messages used for i18n
 	MessageCatalog i18n.MessageCatalog
-=======
+
 	ResponseModeHandlerExtension ResponseModeHandler
->>>>>>> c4ff105e
 }
 
 const MinParameterEntropy = 8
