/*
 * Copyright © 2015-2018 Aeneas Rekkas <aeneas+oss@aeneas.io>
 *
 * Licensed under the Apache License, Version 2.0 (the "License");
 * you may not use this file except in compliance with the License.
 * You may obtain a copy of the License at
 *
 *     http://www.apache.org/licenses/LICENSE-2.0
 *
 * Unless required by applicable law or agreed to in writing, software
 * distributed under the License is distributed on an "AS IS" BASIS,
 * WITHOUT WARRANTIES OR CONDITIONS OF ANY KIND, either express or implied.
 * See the License for the specific language governing permissions and
 * limitations under the License.
 *
 * @author		Aeneas Rekkas <aeneas+oss@aeneas.io>
 * @copyright 	2015-2018 Aeneas Rekkas <aeneas+oss@aeneas.io>
 * @license 	Apache-2.0
 *
 */

package fosite

import (
	"context"
	"reflect"
<<<<<<< HEAD
	"time"

	"github.com/ory/fosite/i18n"
=======
>>>>>>> 89faad81
)

const MinParameterEntropy = 8

var defaultResponseModeHandler = &DefaultResponseModeHandler{}

// AuthorizeEndpointHandlers is a list of AuthorizeEndpointHandler
type AuthorizeEndpointHandlers []AuthorizeEndpointHandler

// Append adds an AuthorizeEndpointHandler to this list. Ignores duplicates based on reflect.TypeOf.
func (a *AuthorizeEndpointHandlers) Append(h AuthorizeEndpointHandler) {
	for _, this := range *a {
		if reflect.TypeOf(this) == reflect.TypeOf(h) {
			return
		}
	}

	*a = append(*a, h)
}

// TokenEndpointHandlers is a list of TokenEndpointHandler
type TokenEndpointHandlers []TokenEndpointHandler

// Append adds an TokenEndpointHandler to this list. Ignores duplicates based on reflect.TypeOf.
func (t *TokenEndpointHandlers) Append(h TokenEndpointHandler) {
	for _, this := range *t {
		if reflect.TypeOf(this) == reflect.TypeOf(h) {
			return
		}
	}

	*t = append(*t, h)
}

// TokenIntrospectionHandlers is a list of TokenValidator
type TokenIntrospectionHandlers []TokenIntrospector

// Append adds an AccessTokenValidator to this list. Ignores duplicates based on reflect.TypeOf.
func (t *TokenIntrospectionHandlers) Append(h TokenIntrospector) {
	for _, this := range *t {
		if reflect.TypeOf(this) == reflect.TypeOf(h) {
			return
		}
	}

	*t = append(*t, h)
}

// RevocationHandlers is a list of RevocationHandler
type RevocationHandlers []RevocationHandler

// Append adds an RevocationHandler to this list. Ignores duplicates based on reflect.TypeOf.
func (t *RevocationHandlers) Append(h RevocationHandler) {
	for _, this := range *t {
		if reflect.TypeOf(this) == reflect.TypeOf(h) {
			return
		}
	}

	*t = append(*t, h)
}

<<<<<<< HEAD
// PushedAuthorizeEndpointHandlers is a list of PushedAuthorizeEndpointHandler
type PushedAuthorizeEndpointHandlers []PushedAuthorizeEndpointHandler

// Append adds an AuthorizeEndpointHandler to this list. Ignores duplicates based on reflect.TypeOf.
func (a *PushedAuthorizeEndpointHandlers) Append(h PushedAuthorizeEndpointHandler) {
	for _, this := range *a {
		if reflect.TypeOf(this) == reflect.TypeOf(h) {
			return
		}
	}

	*a = append(*a, h)
=======
var _ OAuth2Provider = (*Fosite)(nil)

type Configurator interface {
	IDTokenIssuerProvider
	IDTokenLifespanProvider
	AllowedPromptsProvider
	EnforcePKCEProvider
	EnforcePKCEForPublicClientsProvider
	EnablePKCEPlainChallengeMethodProvider
	GrantTypeJWTBearerCanSkipClientAuthProvider
	GrantTypeJWTBearerIDOptionalProvider
	GrantTypeJWTBearerIssuedDateOptionalProvider
	GetJWTMaxDurationProvider
	AudienceStrategyProvider
	ScopeStrategyProvider
	RedirectSecureCheckerProvider
	OmitRedirectScopeParamProvider
	SanitationAllowedProvider
	JWTScopeFieldProvider
	AccessTokenIssuerProvider
	DisableRefreshTokenValidationProvider
	RefreshTokenScopesProvider
	AccessTokenLifespanProvider
	RefreshTokenLifespanProvider
	AuthorizeCodeLifespanProvider
	TokenEntropyProvider
	RotatedGlobalSecretsProvider
	GlobalSecretProvider
	JWKSFetcherStrategyProvider
	HTTPClientProvider
	ScopeStrategyProvider
	AudienceStrategyProvider
	MinParameterEntropyProvider
	HMACHashingProvider
	ClientAuthenticationStrategyProvider
	ResponseModeHandlerExtensionProvider
	SendDebugMessagesToClientsProvider
	JWKSFetcherStrategyProvider
	ClientAuthenticationStrategyProvider
	ResponseModeHandlerExtensionProvider
	MessageCatalogProvider
	FormPostHTMLTemplateProvider
	TokenURLProvider
	GetSecretsHashingProvider
	AuthorizeEndpointHandlersProvider
	TokenEndpointHandlersProvider
	TokenIntrospectionHandlersProvider
	RevocationHandlersProvider
	UseLegacyErrorFormatProvider
}

func NewOAuth2Provider(s Storage, c Configurator) *Fosite {
	return &Fosite{Store: s, Config: c}
>>>>>>> 89faad81
}

// Fosite implements OAuth2Provider.
type Fosite struct {
<<<<<<< HEAD
	Store                           Storage
	AuthorizeEndpointHandlers       AuthorizeEndpointHandlers
	TokenEndpointHandlers           TokenEndpointHandlers
	TokenIntrospectionHandlers      TokenIntrospectionHandlers
	RevocationHandlers              RevocationHandlers
	PushedAuthorizeEndpointHandlers PushedAuthorizeEndpointHandlers
	Hasher                          Hasher
	ScopeStrategy                   ScopeStrategy
	AudienceMatchingStrategy        AudienceMatchingStrategy
	JWKSFetcherStrategy             JWKSFetcherStrategy
	HTTPClient                      *http.Client
	UseLegacyErrorFormat            bool

	// TokenURL is the the URL of the Authorization Server's Token Endpoint.
	TokenURL string

	// SendDebugMessagesToClients if set to true, includes error debug messages in response payloads. Be aware that sensitive
	// data may be exposed, depending on your implementation of Fosite. Such sensitive data might include database error
	// codes or other information. Proceed with caution!
	SendDebugMessagesToClients bool

	// MinParameterEntropy controls the minimum size of state and nonce parameters. Defaults to fosite.MinParameterEntropy.
	MinParameterEntropy int

	// FormPostHTMLTemplate sets html template for rendering the authorization response when the request has response_mode=form_post. Defaults to fosite.FormPostDefaultTemplate
	FormPostHTMLTemplate *template.Template

	// ClientAuthenticationStrategy provides an extension point to plug a strategy to authenticate clients
	ClientAuthenticationStrategy ClientAuthenticationStrategy

	ResponseModeHandlerExtension ResponseModeHandler

	// MessageCatalog is the catalog of messages used for i18n
	MessageCatalog i18n.MessageCatalog

	// PushedAuthorizationRequestURIPrefix is the URI prefix for the PAR request_uri.
	// This is defaulted to 'urn:ietf:params:oauth:request_uri:'.
	PushedAuthorizationRequestURIPrefix string

	// PushedAuthorizationContextLifespan is the lifespan of the PAR context
	PushedAuthorizationContextLifespan time.Duration

	// EnforcePushedAuthorization enforces pushed authorization request for /authorize
	EnforcePushedAuthorization bool
}
=======
	Store Storage
>>>>>>> 89faad81

	Config Configurator
}

// GetMinParameterEntropy returns MinParameterEntropy if set. Defaults to fosite.MinParameterEntropy.
func (f *Fosite) GetMinParameterEntropy(ctx context.Context) int {
	if mp := f.Config.GetMinParameterEntropy(ctx); mp > 0 {
		return mp
	}

	return MinParameterEntropy
}

func (f *Fosite) ResponseModeHandler(ctx context.Context) ResponseModeHandler {
	if ext := f.Config.GetResponseModeHandlerExtension(ctx); ext != nil {
		return ext
	}
	return defaultResponseModeHandler
}<|MERGE_RESOLUTION|>--- conflicted
+++ resolved
@@ -24,12 +24,6 @@
 import (
 	"context"
 	"reflect"
-<<<<<<< HEAD
-	"time"
-
-	"github.com/ory/fosite/i18n"
-=======
->>>>>>> 89faad81
 )
 
 const MinParameterEntropy = 8
@@ -92,7 +86,6 @@
 	*t = append(*t, h)
 }
 
-<<<<<<< HEAD
 // PushedAuthorizeEndpointHandlers is a list of PushedAuthorizeEndpointHandler
 type PushedAuthorizeEndpointHandlers []PushedAuthorizeEndpointHandler
 
@@ -105,7 +98,8 @@
 	}
 
 	*a = append(*a, h)
-=======
+}
+
 var _ OAuth2Provider = (*Fosite)(nil)
 
 type Configurator interface {
@@ -159,60 +153,11 @@
 
 func NewOAuth2Provider(s Storage, c Configurator) *Fosite {
 	return &Fosite{Store: s, Config: c}
->>>>>>> 89faad81
 }
 
 // Fosite implements OAuth2Provider.
 type Fosite struct {
-<<<<<<< HEAD
-	Store                           Storage
-	AuthorizeEndpointHandlers       AuthorizeEndpointHandlers
-	TokenEndpointHandlers           TokenEndpointHandlers
-	TokenIntrospectionHandlers      TokenIntrospectionHandlers
-	RevocationHandlers              RevocationHandlers
-	PushedAuthorizeEndpointHandlers PushedAuthorizeEndpointHandlers
-	Hasher                          Hasher
-	ScopeStrategy                   ScopeStrategy
-	AudienceMatchingStrategy        AudienceMatchingStrategy
-	JWKSFetcherStrategy             JWKSFetcherStrategy
-	HTTPClient                      *http.Client
-	UseLegacyErrorFormat            bool
-
-	// TokenURL is the the URL of the Authorization Server's Token Endpoint.
-	TokenURL string
-
-	// SendDebugMessagesToClients if set to true, includes error debug messages in response payloads. Be aware that sensitive
-	// data may be exposed, depending on your implementation of Fosite. Such sensitive data might include database error
-	// codes or other information. Proceed with caution!
-	SendDebugMessagesToClients bool
-
-	// MinParameterEntropy controls the minimum size of state and nonce parameters. Defaults to fosite.MinParameterEntropy.
-	MinParameterEntropy int
-
-	// FormPostHTMLTemplate sets html template for rendering the authorization response when the request has response_mode=form_post. Defaults to fosite.FormPostDefaultTemplate
-	FormPostHTMLTemplate *template.Template
-
-	// ClientAuthenticationStrategy provides an extension point to plug a strategy to authenticate clients
-	ClientAuthenticationStrategy ClientAuthenticationStrategy
-
-	ResponseModeHandlerExtension ResponseModeHandler
-
-	// MessageCatalog is the catalog of messages used for i18n
-	MessageCatalog i18n.MessageCatalog
-
-	// PushedAuthorizationRequestURIPrefix is the URI prefix for the PAR request_uri.
-	// This is defaulted to 'urn:ietf:params:oauth:request_uri:'.
-	PushedAuthorizationRequestURIPrefix string
-
-	// PushedAuthorizationContextLifespan is the lifespan of the PAR context
-	PushedAuthorizationContextLifespan time.Duration
-
-	// EnforcePushedAuthorization enforces pushed authorization request for /authorize
-	EnforcePushedAuthorization bool
-}
-=======
 	Store Storage
->>>>>>> 89faad81
 
 	Config Configurator
 }
